--- conflicted
+++ resolved
@@ -358,12 +358,7 @@
   var idx =getProjectIdx(data.project);
   var c = CONFIGURATION[idx];
   var p = PROJECTS[data.project];
-
-<<<<<<< HEAD
-  var osrm = c.activeOSRM.dir+'/'+c.activeOSRM.files.osrm;
-=======
   var osrm = __dirname+"/"+c.activeOSRM.dir+'/'+c.activeOSRM.files.osrm;
->>>>>>> 14d2a7d6
   console.log(osrm);
   var cETA = fork('./scripts/node/calculateETA.js');
   beginTime = new Date().getTime();
