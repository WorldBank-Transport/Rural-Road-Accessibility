module.exports = {
  environment: 'offline',
  debug: false,
  connection: {
    host: '0.0.0.0',
    port: 4000
  },
  auth: {
    strategy: 'none'
  },
  db: 'postgresql://rra:rra@172.99.99.10:5432/rra',
  osmP2PDir: `${__dirname}/../../osm-p2p-dbs`,
  storage: {
    host: '172.99.99.15',
    port: 9000,
    engine: 'minio',
    accessKey: 'minio',
    secretKey: 'miniostorageengine',
    bucket: 'rra',
    region: 'us-east-1'
  },
  analysisProcess: {
    service: 'docker',
    container: 'wbtransport/rra-analysis:latest-stable',
    db: 'postgresql://rra:rra@172.99.99.10:5432/rra',
    storageHost: '172.99.99.15',
    storagePort: 9000
  },
<<<<<<< HEAD
  roadNetEditMax: 20 * Math.pow(1024, 2) // 20MB
=======
  vtProcess: {
    service: 'docker',
    container: 'wbtransport/rra-vt:latest-stable',
    storageHost: '172.99.99.15',
    storagePort: 9000
  },
  roadNetEditThreshold: 20 * Math.pow(1024, 2) // 20MB
>>>>>>> 7ac1961a
};<|MERGE_RESOLUTION|>--- conflicted
+++ resolved
@@ -26,15 +26,11 @@
     storageHost: '172.99.99.15',
     storagePort: 9000
   },
-<<<<<<< HEAD
-  roadNetEditMax: 20 * Math.pow(1024, 2) // 20MB
-=======
   vtProcess: {
     service: 'docker',
     container: 'wbtransport/rra-vt:latest-stable',
     storageHost: '172.99.99.15',
     storagePort: 9000
   },
-  roadNetEditThreshold: 20 * Math.pow(1024, 2) // 20MB
->>>>>>> 7ac1961a
+  roadNetEditMax: 20 * Math.pow(1024, 2) // 20MB
 };