--- conflicted
+++ resolved
@@ -1,20 +1,16 @@
 'use strict';
-import path from 'path';
 import bbox from '@turf/bbox';
 import osm2json from 'osm2json';
 import putChanges from 'osm-p2p-server/api/put_changes';
 import createChangeset from 'osm-p2p-server/api/create_changeset';
 import osmP2PErrors from 'osm-p2p-server/errors';
 
-<<<<<<< HEAD
 import cp from 'child_process';
 import fs from 'fs';
 import path from 'path';
 import os from 'os';
 
-=======
 import config from '../../config';
->>>>>>> 58733d32
 import db from '../../db/';
 import Operation from '../../utils/operation';
 import { getFileContents, getJSONFileContents } from '../../s3/utils';
@@ -95,17 +91,7 @@
   }
 
   function processRoadNetwork (roadNetwork) {
-<<<<<<< HEAD
-    console.log('processRoadNetwork start');
-=======
-    // WARNING!!!!
-    // ////////////////////////////////////////////////////////// //
-    // roadNetwork MUST be converted to a changeset before using. //
-    // This is not implemented yet!                               //
-    // ////////////////////////////////////////////////////////// //
-
     logger && logger.log('process road network');
->>>>>>> 58733d32
     console.time('processRoadNetwork');
     const db = getDatabase(projId, scId);
     const basePath = path.join(os.tmpdir(), `road-networkP${projId}S${scId}`);
