/* eslint-disable */
'use strict';
import path from 'path';
import fs from 'fs-extra';
import { exec } from 'child_process';
import tmpDir from 'temp-dir';
import Promise from 'bluebird';

import config from '../config';

import {
  removeDir as removeS3Dir,
  putDirectory
} from '../s3/utils';

const DEBUG = config.debug;

/**
 * Create the vector tiles for the admin bounds.
 * Full process:
 * - Clean up local folders
 * - Clean up remote storage
 * - Write geojson file to disk
 * - Convert geojson to vector tiles
 * - Upload vector-tiles to remote storage
 *
 * @param  {int} projId
 * @param  {int} scId
 * @param  {Operation} op
 * @param  {String} roadNetwork
 *
 * @return Object with a `promise` and a `kill` switch.
 */
export function createAdminBoundsVT (projId, scId, op, fc) {
<<<<<<< HEAD
  const identifier = `p${projId} s${scId} AB VT`;
=======
  // Temporary disable vector tiles.
  return {
    promise: Promise.resolve(),
    kill: () => Promise.resolve()
  };
>>>>>>> 9389bef7

  // Promisify functions.
  const removeP = Promise.promisify(fs.remove);
  const writeJsonP = Promise.promisify(fs.writeJson);

  const geojsonName = `p${projId}s${scId}-fc.geojson`;
  const tilesFolderName = `p${projId}s${scId}-tiles`;
  const geojsonFilePath = path.resolve(tmpDir, geojsonName);
  const tilesFolderPath = path.resolve(tmpDir, tilesFolderName);

  let currentRunning = null;
  let killed = false;
  let checkKilled = () => { if (killed) throw new Error('Process manually terminated'); };

  DEBUG && console.log(identifier, 'Clean files...');

  // Clean any existing files, locally and from S3.
  let executor = op.log('process:admin-bounds', {message: 'Creating admin bounds vector tiles'})
    // Clean up phase.
    .then(() => Promise.all([
      removeP(geojsonFilePath),
      removeP(tilesFolderPath),
      // Admin bounds tiles are calculated during project setup, meaning that
      // there won't be anything on S3. This is just in case the process fails
      // down the road and we've to repeat.
      removeS3Dir(`project-${projId}/tiles/admin-bounds`)
    ]))
    .then(() => { DEBUG && console.log(identifier, 'Clean files... done'); })
    .then(() => writeJsonP(geojsonFilePath, fc))
    // Check if it was killed. The docker run will throw errors but the other
    // processes won't. Stop the chain if it was aborted before reaching
    // docker run
    .then(() => checkKilled())
    // Create tiles.
    .then(() => {
      DEBUG && console.log(identifier, 'Running tippecanoe...');
      currentRunning = `p${projId}s${scId}-bounds`;
      return dockerRun([
        `-v ${tmpDir}:/data`,
        `--name ${currentRunning}`,
        'wbtransport/rra-vt',
        'tippecanoe',
        '-l bounds',
        `-e /data/${tilesFolderName}`,
        `/data/${geojsonName}`
      ]);
    })
    .then(() => { DEBUG && console.log(identifier, 'Running tippecanoe... done'); })
    // Check if it was killed. Additional check in case docker delayed in
    // throwing the error.
    .then(() => checkKilled())
    .then(() => { DEBUG && console.log(identifier, 'Uploading to storage...'); })
    .then(() => putDirectory(tilesFolderPath, `project-${projId}/tiles/admin-bounds`))
    .then(() => { DEBUG && console.log(identifier, 'Uploading to storage... done'); })
    // Check if it was killed. putDirectory will not throw an error so stop the
    // run if the analysis was killed while putDirectory was running.
    .then(() => checkKilled());

  return {
    promise: executor,
    kill: () => {
      killed = true;
      return currentRunning
        ? dockerKill(currentRunning)
          .then(() => { currentRunning = null; })
        : Promise.resolve();
    }
  };
}

/**
 * Create the vector tiles for the road network.
 * Full process:
 * - Clean up local folders
 * - Clean up remote storage
 * - Write osm file to disk
 * - Convert osm to geojson
 * - Convert geojson to vector tiles
 * - Upload vector-tiles to remote storage
 *
 * @param  {int} projId
 * @param  {int} scId
 * @param  {Operation} op
 * @param  {String} roadNetwork
 *
 * @return Object with a `promise` and a `kill` switch.
 */
export function createRoadNetworkVT (projId, scId, op, roadNetwork) {
<<<<<<< HEAD
  const identifier = `p${projId} s${scId} RN VT`;
=======
  // Temporary disable vector tiles.
  return {
    promise: Promise.resolve(),
    kill: () => Promise.resolve()
  };
>>>>>>> 9389bef7

  // Promisify functions.
  const removeP = Promise.promisify(fs.remove);
  const writeFile = Promise.promisify(fs.writeFile);

  const osmName = `p${projId}s${scId}-rn.osm`;
  const geojsonName = `p${projId}s${scId}-rn.geojson`;
  const tilesFolderName = `p${projId}s${scId}-rn-tiles`;
  const osmFilePath = path.resolve(tmpDir, osmName);
  const geojsonFilePath = path.resolve(tmpDir, geojsonName);
  const tilesFolderPath = path.resolve(tmpDir, tilesFolderName);

  let currentRunning = null;
  let killed = false;
  let checkKilled = () => { if (killed) throw new Error('Process manually terminated'); };

  DEBUG && console.log(identifier, 'Clean files...');

  // Clean any existing files, locally and from S3.
  let executor = op.log('road-network', {message: 'Creating road-network vector tiles'})
    // Clean up phase.
    .then(() => Promise.all([
      removeP(osmFilePath),
      removeP(geojsonFilePath),
      removeP(tilesFolderPath),
      // Clean S3 directory
      removeS3Dir(`scenario-${scId}/tiles/road-network`)
    ]))
    .then(() => { DEBUG && console.log(identifier, 'Clean files... done'); })
    .then(() => writeFile(osmFilePath, roadNetwork))
    // Check if it was killed. The docker run will throw errors but the other
    // processes won't. Stop the chain if it was aborted before reaching
    // docker run
    .then(() => checkKilled())
    // Convert to geojson.
    .then(() => {
      DEBUG && console.log(identifier, 'Running osmtogeojson...');
      currentRunning = `p${projId}s${scId}-rn`;
      return dockerRun([
        `-v ${tmpDir}:/data`,
        `--name ${currentRunning}`,
        'wbtransport/rra-vt',
        'node --max_old_space_size=8192 /usr/local/bin/osmtogeojson',
        `/data/${osmName} > ${geojsonFilePath}`
      ]);
    })
    .then(() => { DEBUG && console.log(identifier, 'Running osmtogeojson... done'); })
    // Check if it was killed. Additional check in case docker delayed int
    // throwing the error.
    .then(() => checkKilled())
    // Create tiles.
    .then(() => {
      DEBUG && console.log(identifier, 'Running tippecanoe...');
      currentRunning = `p${projId}s${scId}-tiles`;
      return dockerRun([
        `-v ${tmpDir}:/data`,
        `--name ${currentRunning}`,
        'wbtransport/rra-vt',
        'tippecanoe',
        '-l road-network',
        `-e /data/${tilesFolderName}`,
        `/data/${geojsonName}`
      ]);
    })
    .then(() => { DEBUG && console.log(identifier, 'Running tippecanoe... done'); })
    // Check if it was killed. Additional check in case docker delayed in
    // throwing the error.
    .then(() => checkKilled())
    .then(() => { DEBUG && console.log(identifier, 'Uploading to storage...'); })
    .then(() => putDirectory(tilesFolderPath, `scenario-${scId}/tiles/road-network`))
    .then(() => { DEBUG && console.log(identifier, 'Uploading to storage... done'); })
    // Check if it was killed. putDirectory will not throw an error so stop the
    // run if the analysis was killed while putDirectory was running.
    .then(() => checkKilled());

  return {
    promise: executor,
    kill: () => {
      killed = true;
      return currentRunning
        ? dockerKill(currentRunning)
          .then(() => { currentRunning = null; })
        : Promise.resolve();
    }
  };
}

function dockerRun (args) {
  return new Promise((resolve, reject) => {
    // -u $(id -u) is used to ensure that the volumes are created with the
    // correct user so they can be removed. Otherwise they'd belong to root.
    let base = [
      'docker run',
      '-u $(id -u)',
      '--rm'
    ].concat(args);

    exec(base.join(' '), (error, stdout, stderr) => {
      if (error) {
        console.error('dockerRun error', error);
        reject(error);
        return;
      }
      console.log('dockerRun stdout', stdout);
      console.log('dockerRun stderr', stderr);
      resolve();
    });
  });
}

function dockerKill (container) {
  return new Promise((resolve, reject) => {
    let args = [
      'docker rm -f',
      container
    ];

    exec(args.join(' '), (error, stdout, stderr) => {
      if (error) {
        console.error('dockerKill error', error);
        reject(error);
        return;
      }
      console.log('dockerKill stdout', stdout);
      console.log('dockerKill stderr', stderr);
      resolve();
    });
  });
}<|MERGE_RESOLUTION|>--- conflicted
+++ resolved
@@ -32,15 +32,13 @@
  * @return Object with a `promise` and a `kill` switch.
  */
 export function createAdminBoundsVT (projId, scId, op, fc) {
-<<<<<<< HEAD
   const identifier = `p${projId} s${scId} AB VT`;
-=======
+
   // Temporary disable vector tiles.
   return {
     promise: Promise.resolve(),
     kill: () => Promise.resolve()
   };
->>>>>>> 9389bef7
 
   // Promisify functions.
   const removeP = Promise.promisify(fs.remove);
@@ -129,15 +127,13 @@
  * @return Object with a `promise` and a `kill` switch.
  */
 export function createRoadNetworkVT (projId, scId, op, roadNetwork) {
-<<<<<<< HEAD
   const identifier = `p${projId} s${scId} RN VT`;
-=======
+
   // Temporary disable vector tiles.
   return {
     promise: Promise.resolve(),
     kill: () => Promise.resolve()
   };
->>>>>>> 9389bef7
 
   // Promisify functions.
   const removeP = Promise.promisify(fs.remove);
