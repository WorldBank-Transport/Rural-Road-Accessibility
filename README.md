--- conflicted
+++ resolved
@@ -91,9 +91,6 @@
   - `analysisProcess.db` - The database connection string. When using Docker for the analysis process, the host will be the name of the database container (`rra-postgis`). When using Hyper, this will be the IP of your hosted database [ANL_DB]
   - `analysisProcess.storageHost` - The host of the storage service. When using Docker, this will be the name of the storage container (`rra-minio`). When using Hyper, this will be the IP of the storage host. [ANL_STORAGE_HOST]
   - `analysisProcess.storagePort` - The port to use. [ANL_STORAGE_PORT]
-<<<<<<< HEAD
-  - `roadNetEditMax` - The size in bytes until which the road network can be be edited in browser. When the road network exceeds the size, network editing is disabled. [ROAD_NET_EDIT_MAX]
-=======
   - `vtProcess.service` - The service to run the vector tiles on. Either `docker` (for local development and off-line) or `hyper`. [VT_SERVICE]
   - `vtProcess.container` - The name of the rra-vt container (Default wbtransport/rra-vt:latest-stable) [VT_CONTAINER]
   - `vtProcess.storageHost` - The host of the storage service. When using Docker, this will be the name of the storage container (`rra-minio`). When using Hyper, this will be the IP of the storage host. [VT_STORAGE_HOST]
@@ -101,7 +98,7 @@
   - `vtProcess.hyperAccess` - Access key for Hyper. [HYPER_ACCESS]
   - `vtProcess.hyperSecret` - Secret key for Hyper. [HYPER_SECRET]
   - `vtProcess.hyperSize` - The size of the Hyper container. If not specified, it will use [Hyper's](https://hyper.sh) default container. [HYPER_SIZE]
->>>>>>> 7ac1961a
+  - `roadNetEditMax` - The size in bytes until which the road network can be be edited in browser. When the road network exceeds the size, network editing is disabled. [ROAD_NET_EDIT_MAX]
 
 #### Config Example
 ```
@@ -133,9 +130,6 @@
     storageHost: 'rra-minio',
     storagePort: 9000
   },
-<<<<<<< HEAD
-  roadNetEditMax: 20 * Math.pow(1024, 2) // 20MB
-=======
   vtProcess: {
     service: 'docker',
     hyperAccess: null,
@@ -143,8 +137,8 @@
     container: 'wbtransport/rra-vt:latest-stable',
     storageHost: 'rra-minio',
     storagePort: 9000
-  }
->>>>>>> 7ac1961a
+  },
+  roadNetEditMax: 20 * Math.pow(1024, 2) // 20MB
 };
 ```
 
